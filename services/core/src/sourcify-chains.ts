--- conflicted
+++ resolved
@@ -510,20 +510,17 @@
     contractFetchAddress: "https://blockscout.com/astar/" + BLOCKSCOUT_SUFFIX,
     txRegex: getBlockscoutRegex("/astar"),
   },
-<<<<<<< HEAD
   "10200": {
     // Gnosis Chiado Testnet
     supported: true,
     monitored: false,
     contractFetchAddress:
       "https://blockscout.chiadochain.net/" + BLOCKSCOUT_SUFFIX,
-=======
   "1001": {
     // Klaytn Testnet Baobab
     supported: true,
     monitored: false,
     contractFetchAddress: "https://klaytn-testnet.aws-k8s.blockscout.com/" + BLOCKSCOUT_SUFFIX,
->>>>>>> 8de41ec6
     txRegex: getBlockscoutRegex(),
   },
 };